--- conflicted
+++ resolved
@@ -185,23 +185,9 @@
         )
         data_store.store_event(location_event)
 
-<<<<<<< HEAD
-        # Mock EDCoPilot generator to check what context it receives
-        with patch('src.edcopilot.generator.EDCoPilotGenerator') as mock_generator:
-            mock_instance = Mock()
-            # Provide a concrete context for assertions while patched
-            mock_instance._build_context.return_value = {
-                'commander_name': 'Hadesfire',
-                'current_system': 'Blae Drye SG-P b25-6',
-                'current_ship': 'Mandalay',
-                'ship_name': 'EXCELSIOR'
-            }
-            mock_generator.return_value = mock_instance
-=======
         # Use the actual EDCoPilot context analyzer to verify game state population
         from src.edcopilot.generator import EDCoPilotContextAnalyzer
         analyzer = EDCoPilotContextAnalyzer(data_store)
->>>>>>> 2961e52a
 
         # Get the context that would be used for generation
         context = analyzer.analyze_current_context()
